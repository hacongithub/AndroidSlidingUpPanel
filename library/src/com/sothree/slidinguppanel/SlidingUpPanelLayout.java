package com.sothree.slidinguppanel;

import android.annotation.SuppressLint;
import android.content.Context;
import android.content.res.TypedArray;
import android.graphics.Canvas;
import android.graphics.Paint;
import android.graphics.PixelFormat;
import android.graphics.Rect;
import android.graphics.drawable.Drawable;
import android.os.Build;
import android.os.Parcel;
import android.os.Parcelable;
import android.support.v4.view.MotionEventCompat;
import android.support.v4.view.ViewCompat;
import android.util.AttributeSet;
import android.view.Gravity;
import android.view.MotionEvent;
import android.view.View;
import android.view.ViewGroup;
import android.view.accessibility.AccessibilityEvent;

import com.nineoldandroids.view.animation.AnimatorProxy;
import com.sothree.slidinguppanel.library.R;

public class SlidingUpPanelLayout extends ViewGroup {

    private static final String TAG = SlidingUpPanelLayout.class.getSimpleName();

    /**
     * Default peeking out panel height
     */
    private static final int DEFAULT_PANEL_HEIGHT = 68; // dp;

    /**
     * Default anchor point height
     */
    private static final float DEFAULT_ANCHOR_POINT = 1.0f; // In relative %

    /**
     * Default initial state for the component
     */
    private static PanelState DEFAULT_SLIDE_STATE = PanelState.COLLAPSED;

    /**
     * Default height of the shadow above the peeking out panel
     */
    private static final int DEFAULT_SHADOW_HEIGHT = 4; // dp;

    /**
     * If no fade color is given by default it will fade to 80% gray.
     */
    private static final int DEFAULT_FADE_COLOR = 0x99000000;

    /**
     * Default Minimum velocity that will be detected as a fling
     */
    private static final int DEFAULT_MIN_FLING_VELOCITY = 400; // dips per second
    /**
     * Default is set to false because that is how it was written
     */
    private static final boolean DEFAULT_OVERLAY_FLAG = false;
    /**
     * Default is set to true for clip panel for performance reasons
     */
    private static final boolean DEFAULT_CLIP_PANEL_FLAG = true;
    /**
     * Default attributes for layout
     */
    private static final int[] DEFAULT_ATTRS = new int[] {
        android.R.attr.gravity
    };

    /**
     * Minimum velocity that will be detected as a fling
     */
    private int mMinFlingVelocity = DEFAULT_MIN_FLING_VELOCITY;

    /**
     * The fade color used for the panel covered by the slider. 0 = no fading.
     */
    private int mCoveredFadeColor = DEFAULT_FADE_COLOR;

    /**
     * Default paralax length of the main view
     */
    private static final int DEFAULT_PARALAX_OFFSET = 0;

    /**
     * The paint used to dim the main layout when sliding
     */
    private final Paint mCoveredFadePaint = new Paint();

    /**
     * Drawable used to draw the shadow between panes.
     */
    private final Drawable mShadowDrawable;

    /**
     * The size of the overhang in pixels.
     */
    private int mPanelHeight = -1;

    /**
     * The size of the shadow in pixels.
     */
    private int mShadowHeight = -1;

    /**
     * Paralax offset
     */
    private int mParallaxOffset = -1;

    /**
     * True if the collapsed panel should be dragged up.
     */
    private boolean mIsSlidingUp;

    /**
     * Panel overlays the windows instead of putting it underneath it.
     */
    private boolean mOverlayContent = DEFAULT_OVERLAY_FLAG;

    /**
     * The main view is clipped to the main top border
     */
    private boolean mClipPanel = DEFAULT_CLIP_PANEL_FLAG;

    /**
     * If provided, the panel can be dragged by only this view. Otherwise, the entire panel can be
     * used for dragging.
     */
    private View mDragView;

    /**
     * If provided, the panel can be dragged by only this view. Otherwise, the entire panel can be
     * used for dragging.
     */
    private int mDragViewResId = -1;

    /**
     * The child view that can slide, if any.
     */
    private View mSlideableView;

    /**
     * The main view
     */
    private View mMainView;

    /**
     * Current state of the slideable view.
     */
    public enum PanelState {
        EXPANDED,
        COLLAPSED,
        ANCHORED,
        HIDDEN,
        DRAGGING
    }
    private PanelState mSlideState = DEFAULT_SLIDE_STATE;

    /**
     * How far the panel is offset from its expanded position.
     * range [0, 1] where 0 = collapsed, 1 = expanded.
     */
    private float mSlideOffset;

    /**
     * How far in pixels the slideable panel may move.
     */
    private int mSlideRange;

    /**
     * A panel view is locked into internal scrolling or another condition that
     * is preventing a drag.
     */
    private boolean mIsUnableToDrag;

    /**
     * Flag indicating that sliding feature is enabled\disabled
     */
    private boolean mIsTouchEnabled;

    /**
     * Flag indicating if a drag view can have its own touch events.  If set
     * to true, a drag view can scroll horizontally and have its own click listener.
     *
     * Default is set to false.
     */
    private boolean mIsUsingDragViewTouchEvents;

    private float mInitialMotionX;
    private float mInitialMotionY;
    private float mAnchorPoint = 1.f;

    private PanelSlideListener mPanelSlideListener;

    private final ViewDragHelper mDragHelper;

    /**
     * Stores whether or not the pane was expanded the last time it was slideable.
     * If expand/collapse operations are invoked this state is modified. Used by
     * instance state save/restore.
     */
    private boolean mFirstLayout = true;

    private final Rect mTmpRect = new Rect();

    /**
     * Listener for monitoring events about sliding panes.
     */
    public interface PanelSlideListener {
        /**
         * Called when a sliding pane's position changes.
         * @param panel The child view that was moved
         * @param slideOffset The new offset of this sliding pane within its range, from 0-1
         */
        public void onPanelSlide(View panel, float slideOffset);
        /**
         * Called when a sliding panel becomes slid completely collapsed.
         * @param panel The child view that was slid to an collapsed position
         */
        public void onPanelCollapsed(View panel);

        /**
         * Called when a sliding panel becomes slid completely expanded.
         * @param panel The child view that was slid to a expanded position
         */
        public void onPanelExpanded(View panel);

        /**
         * Called when a sliding panel becomes anchored.
         * @param panel The child view that was slid to a anchored position
         */
        public void onPanelAnchored(View panel);

        /**
         * Called when a sliding panel becomes completely hidden.
         * @param panel The child view that was slid to a hidden position
         */
        public void onPanelHidden(View panel);
    }

    /**
     * No-op stubs for {@link PanelSlideListener}. If you only want to implement a subset
     * of the listener methods you can extend this instead of implement the full interface.
     */
    public static class SimplePanelSlideListener implements PanelSlideListener {
        @Override
        public void onPanelSlide(View panel, float slideOffset) {
        }
        @Override
        public void onPanelCollapsed(View panel) {
        }
        @Override
        public void onPanelExpanded(View panel) {
        }
        @Override
        public void onPanelAnchored(View panel) {
        }
        @Override
        public void onPanelHidden(View panel) {
        }
    }

    public SlidingUpPanelLayout(Context context) {
        this(context, null);
    }

    public SlidingUpPanelLayout(Context context, AttributeSet attrs) {
        this(context, attrs, 0);
    }

    public SlidingUpPanelLayout(Context context, AttributeSet attrs, int defStyle) {
        super(context, attrs, defStyle);

        if(isInEditMode()) {
            mShadowDrawable = null;
            mDragHelper = null;
            return;
        }

        if (attrs != null) {
            TypedArray defAttrs = context.obtainStyledAttributes(attrs, DEFAULT_ATTRS);

            if (defAttrs != null) {
                int gravity = defAttrs.getInt(0, Gravity.NO_GRAVITY);
                setGravity(gravity);
            }

            defAttrs.recycle();

            TypedArray ta = context.obtainStyledAttributes(attrs, R.styleable.SlidingUpPanelLayout);

            if (ta != null) {
                mPanelHeight = ta.getDimensionPixelSize(R.styleable.SlidingUpPanelLayout_umanoPanelHeight, -1);
                mShadowHeight = ta.getDimensionPixelSize(R.styleable.SlidingUpPanelLayout_umanoShadowHeight, -1);
                mParallaxOffset = ta.getDimensionPixelSize(R.styleable.SlidingUpPanelLayout_umanoParalaxOffset, -1);

                mMinFlingVelocity = ta.getInt(R.styleable.SlidingUpPanelLayout_umanoFlingVelocity, DEFAULT_MIN_FLING_VELOCITY);
                mCoveredFadeColor = ta.getColor(R.styleable.SlidingUpPanelLayout_umanoFadeColor, DEFAULT_FADE_COLOR);

                mDragViewResId = ta.getResourceId(R.styleable.SlidingUpPanelLayout_umanoDragView, -1);

                mOverlayContent = ta.getBoolean(R.styleable.SlidingUpPanelLayout_umanoOverlay, DEFAULT_OVERLAY_FLAG);
                mClipPanel = ta.getBoolean(R.styleable.SlidingUpPanelLayout_umanoClipPanel, DEFAULT_CLIP_PANEL_FLAG);

                mAnchorPoint = ta.getFloat(R.styleable.SlidingUpPanelLayout_umanoAnchorPoint, DEFAULT_ANCHOR_POINT);

                mSlideState = PanelState.values()[ta.getInt(R.styleable.SlidingUpPanelLayout_umanoInitialState, DEFAULT_SLIDE_STATE.ordinal())];
            }

            ta.recycle();
        }

        final float density = context.getResources().getDisplayMetrics().density;
        if (mPanelHeight == -1) {
            mPanelHeight = (int) (DEFAULT_PANEL_HEIGHT * density + 0.5f);
        }
        if (mShadowHeight == -1) {
            mShadowHeight = (int) (DEFAULT_SHADOW_HEIGHT * density + 0.5f);
        }
        if (mParallaxOffset == -1) {
            mParallaxOffset = (int) (DEFAULT_PARALAX_OFFSET * density);
        }
        // If the shadow height is zero, don't show the shadow
        if (mShadowHeight > 0) {
            if (mIsSlidingUp) {
                mShadowDrawable = getResources().getDrawable(R.drawable.above_shadow);
            } else {
                mShadowDrawable = getResources().getDrawable(R.drawable.below_shadow);
            }

        } else {
            mShadowDrawable = null;
        }

        setWillNotDraw(false);

        mDragHelper = ViewDragHelper.create(this, 0.5f, new DragHelperCallback());
        mDragHelper.setMinVelocity(mMinFlingVelocity * density);

        mIsTouchEnabled = true;
    }

    /**
     * Set the Drag View after the view is inflated
     */
    @Override
    protected void onFinishInflate() {
        super.onFinishInflate();
        if (mDragViewResId != -1) {
            setDragView(findViewById(mDragViewResId));
        }
    }

    public void setGravity(int gravity) {
        if (gravity != Gravity.TOP && gravity != Gravity.BOTTOM) {
            throw new IllegalArgumentException("gravity must be set to either top or bottom");
        }
        mIsSlidingUp = gravity == Gravity.BOTTOM;
        if (!mFirstLayout) {
            requestLayout();
        }
    }

    /**
     * Set the color used to fade the pane covered by the sliding pane out when the pane
     * will become fully covered in the expanded state.
     *
     * @param color An ARGB-packed color value
     */
    public void setCoveredFadeColor(int color) {
        mCoveredFadeColor = color;
        invalidate();
    }

    /**
     * @return The ARGB-packed color value used to fade the fixed pane
     */
    public int getCoveredFadeColor() {
        return mCoveredFadeColor;
    }

    /**
     * Set sliding enabled flag
     * @param enabled flag value
     */
    public void setTouchEnabled(boolean enabled) {
        mIsTouchEnabled = enabled;
    }

    public boolean isTouchEnabled() {
        return mIsTouchEnabled && mSlideableView != null && mSlideState != PanelState.HIDDEN;
    }

    /**
     * Set the collapsed panel height in pixels
     *
     * @param val A height in pixels
     */
    public void setPanelHeight(int val) {
        if (getPanelHeight() == val) {
            return;
        }

        mPanelHeight = val;
        if (!mFirstLayout) {
            requestLayout();
        }

        if (getPanelState() == PanelState.COLLAPSED) {
            smoothToBottom();
            invalidate();
            return;
        }
    }

    protected void smoothToBottom(){
        smoothSlideTo(0, 0);
    }

    /**
     * @return The current shadow height
     */
    public int getShadowHeight() {
        return mShadowHeight;
    }

    /**
     * Set the shadow height
     *
     * @param val A height in pixels
     */
    public void setShadowHeight(int val) {
        mShadowHeight = val;
        if (!mFirstLayout) {
            invalidate();
        }
    }

    /**
     * @return The current collapsed panel height
     */
    public int getPanelHeight() {
        return mPanelHeight;
    }

    /**
     * @return The current paralax offset
     */
    public int getCurrentParalaxOffset() {
        // Clamp slide offset at zero for parallax computation;
        int offset = (int)(mParallaxOffset * Math.max(mSlideOffset, 0));
        return mIsSlidingUp ? -offset : offset;
    }

    /**
     * Set parallax offset for the panel
     *
     * @param val A height in pixels
     */
    public void setParalaxOffset(int val) {
        mParallaxOffset = val;
        if (!mFirstLayout) {
            requestLayout();
        }
    }

    /**
     * @return The current minimin fling velocity
     */
    public int getMinFlingVelocity() {
        return mMinFlingVelocity;
    }

    /**
     * Sets the minimum fling velocity for the panel
     *
     * @param val the new value
     */
    public void setMinFlingVelocity(int val) {
        mMinFlingVelocity = val;
    }

    /**
     * Sets the panel slide listener
     * @param listener
     */
    public void setPanelSlideListener(PanelSlideListener listener) {
        mPanelSlideListener = listener;
    }

    /**
     * Set the draggable view portion. Use to null, to allow the whole panel to be draggable
     *
     * @param dragView A view that will be used to drag the panel.
     */
    public void setDragView(View dragView) {
        if (mDragView != null) {
            mDragView.setOnClickListener(null);
        }
        mDragView = dragView;
        if (mDragView != null) {
            mDragView.setClickable(true);
            mDragView.setFocusable(false);
            mDragView.setFocusableInTouchMode(false);
            mDragView.setOnClickListener(new OnClickListener() {
                @Override
                public void onClick(View v) {
                    if (!isEnabled() || !isTouchEnabled()) return;
                    if (mSlideState != PanelState.EXPANDED  && mSlideState != PanelState.ANCHORED) {
                        if (mAnchorPoint < 1.0f) {
                            setPanelState(PanelState.ANCHORED);
                        } else {
                            setPanelState(PanelState.EXPANDED);
                        }
                    } else {
                        setPanelState(PanelState.COLLAPSED);
                    }
                }
            });;
        }
    }

    /**
     * Set the draggable view portion. Use to null, to allow the whole panel to be draggable
     *
     * @param dragViewResId The resource ID of the new drag view
     */
    public void setDragView(int dragViewResId) {
        mDragViewResId = dragViewResId;
        setDragView(findViewById(dragViewResId));
    }

    /**
     * Set an anchor point where the panel can stop during sliding
     *
     * @param anchorPoint A value between 0 and 1, determining the position of the anchor point
     *                    starting from the top of the layout.
     */
    public void setAnchorPoint(float anchorPoint) {
        if (anchorPoint > 0 && anchorPoint <= 1) {
            mAnchorPoint = anchorPoint;
        }
    }

    /**
     * Gets the currently set anchor point
     *
     * @return the currently set anchor point
     */
    public float getAnchorPoint() {
        return mAnchorPoint;
    }

    /**
     * Sets whether or not the panel overlays the content
     * @param overlayed
     */
    public void setOverlayed(boolean overlayed) {
        mOverlayContent = overlayed;
    }

    /**
     * Check if the panel is set as an overlay.
     */
    public boolean isOverlayed() {
        return mOverlayContent;
    }

    /**
     * Sets whether or not the main content is clipped to the top of the panel
     * @param overlayed
     */
    public void setClipPanel(boolean clip) {
        mClipPanel = clip;
    }

    /**
     * Check whether or not the main content is clipped to the top of the panel
     */
    public boolean isClipPanel() {
        return mClipPanel;
    }

    void dispatchOnPanelSlide(View panel) {
        if (mPanelSlideListener != null) {
            mPanelSlideListener.onPanelSlide(panel, mSlideOffset);
        }
    }

    void dispatchOnPanelExpanded(View panel) {
        if (mPanelSlideListener != null) {
            mPanelSlideListener.onPanelExpanded(panel);
        }
        sendAccessibilityEvent(AccessibilityEvent.TYPE_WINDOW_STATE_CHANGED);
    }

    void dispatchOnPanelCollapsed(View panel) {
        if (mPanelSlideListener != null) {
            mPanelSlideListener.onPanelCollapsed(panel);
        }
        sendAccessibilityEvent(AccessibilityEvent.TYPE_WINDOW_STATE_CHANGED);
    }

    void dispatchOnPanelAnchored(View panel) {
        if (mPanelSlideListener != null) {
            mPanelSlideListener.onPanelAnchored(panel);
        }
        sendAccessibilityEvent(AccessibilityEvent.TYPE_WINDOW_STATE_CHANGED);
    }

    void dispatchOnPanelHidden(View panel) {
        if (mPanelSlideListener != null) {
            mPanelSlideListener.onPanelHidden(panel);
        }
        sendAccessibilityEvent(AccessibilityEvent.TYPE_WINDOW_STATE_CHANGED);
    }

    void updateObscuredViewVisibility() {
        if (getChildCount() == 0) {
            return;
        }
        final int leftBound = getPaddingLeft();
        final int rightBound = getWidth() - getPaddingRight();
        final int topBound = getPaddingTop();
        final int bottomBound = getHeight() - getPaddingBottom();
        final int left;
        final int right;
        final int top;
        final int bottom;
        if (mSlideableView != null && hasOpaqueBackground(mSlideableView)) {
            left = mSlideableView.getLeft();
            right = mSlideableView.getRight();
            top = mSlideableView.getTop();
            bottom = mSlideableView.getBottom();
        } else {
            left = right = top = bottom = 0;
        }
        View child = getChildAt(0);
        final int clampedChildLeft = Math.max(leftBound, child.getLeft());
        final int clampedChildTop = Math.max(topBound, child.getTop());
        final int clampedChildRight = Math.min(rightBound, child.getRight());
        final int clampedChildBottom = Math.min(bottomBound, child.getBottom());
        final int vis;
        if (clampedChildLeft >= left && clampedChildTop >= top &&
                clampedChildRight <= right && clampedChildBottom <= bottom) {
            vis = INVISIBLE;
        } else {
            vis = VISIBLE;
        }
        child.setVisibility(vis);
    }

    void setAllChildrenVisible() {
        for (int i = 0, childCount = getChildCount(); i < childCount; i++) {
            final View child = getChildAt(i);
            if (child.getVisibility() == INVISIBLE) {
                child.setVisibility(VISIBLE);
            }
        }
    }

    private static boolean hasOpaqueBackground(View v) {
        final Drawable bg = v.getBackground();
        return bg != null && bg.getOpacity() == PixelFormat.OPAQUE;
    }

    @Override
    protected void onAttachedToWindow() {
        super.onAttachedToWindow();
        mFirstLayout = true;
    }

    @Override
    protected void onDetachedFromWindow() {
        super.onDetachedFromWindow();
        mFirstLayout = true;
    }

    @Override
    protected void onMeasure(int widthMeasureSpec, int heightMeasureSpec) {
        final int widthMode = MeasureSpec.getMode(widthMeasureSpec);
        final int widthSize = MeasureSpec.getSize(widthMeasureSpec);
        final int heightMode = MeasureSpec.getMode(heightMeasureSpec);
        final int heightSize = MeasureSpec.getSize(heightMeasureSpec);

        if (widthMode != MeasureSpec.EXACTLY) {
            throw new IllegalStateException("Width must have an exact value or MATCH_PARENT");
        } else if (heightMode != MeasureSpec.EXACTLY) {
            throw new IllegalStateException("Height must have an exact value or MATCH_PARENT");
        }

        final int childCount = getChildCount();

        if (childCount != 2) {
            throw new IllegalStateException("Sliding up panel layout must have exactly 2 children!");
        }

        mMainView = getChildAt(0);
        mSlideableView = getChildAt(1);
        if (mDragView == null) {
            setDragView(mSlideableView);
        }

        // If the sliding panel is not visible, then put the whole view in the hidden state
        if (mSlideableView.getVisibility() != VISIBLE) {
            mSlideState = PanelState.HIDDEN;
        }

        int layoutHeight = heightSize - getPaddingTop() - getPaddingBottom();
        int layoutWidth = widthSize - getPaddingLeft() - getPaddingRight();

        // First pass. Measure based on child LayoutParams width/height.
        for (int i = 0; i < childCount; i++) {
            final View child = getChildAt(i);
            final LayoutParams lp = (LayoutParams) child.getLayoutParams();

            // We always measure the sliding panel in order to know it's height (needed for show panel)
            if (child.getVisibility() == GONE && i == 0) {
                continue;
            }

            int height = layoutHeight;
<<<<<<< HEAD
            int width = layoutWidth;
            if (child == mMainView) {
                if (!mOverlayContent && mSlideState != PanelState.HIDDEN) {
                    height -= mPanelHeight;
                }

                width -= lp.leftMargin + lp.rightMargin;
=======
            if (child == mMainView && !mOverlayContent && mSlideState != PanelState.HIDDEN) {
                height -= mPanelHeight;
            } else if (child == mSlideableView) {
                // The slideable view should be aware of its top margin.
                // See https://github.com/umano/AndroidSlidingUpPanel/issues/412.
                height -= lp.topMargin;
>>>>>>> e56294b5
            }

            int childWidthSpec;
            if (lp.width == LayoutParams.WRAP_CONTENT) {
                childWidthSpec = MeasureSpec.makeMeasureSpec(width, MeasureSpec.AT_MOST);
            } else if (lp.width == LayoutParams.MATCH_PARENT) {
                childWidthSpec = MeasureSpec.makeMeasureSpec(width, MeasureSpec.EXACTLY);
            } else {
                childWidthSpec = MeasureSpec.makeMeasureSpec(lp.width, MeasureSpec.EXACTLY);
            }

            int childHeightSpec;
            if (lp.height == LayoutParams.WRAP_CONTENT) {
                childHeightSpec = MeasureSpec.makeMeasureSpec(height, MeasureSpec.AT_MOST);
            } else if (lp.height == LayoutParams.MATCH_PARENT) {
                childHeightSpec = MeasureSpec.makeMeasureSpec(height, MeasureSpec.EXACTLY);
            } else {
                childHeightSpec = MeasureSpec.makeMeasureSpec(lp.height, MeasureSpec.EXACTLY);
            }

            child.measure(childWidthSpec, childHeightSpec);

            if (child == mSlideableView) {
                mSlideRange = mSlideableView.getMeasuredHeight() - mPanelHeight;
            }
        }

        setMeasuredDimension(widthSize, heightSize);
    }

    @Override
    protected void onLayout(boolean changed, int l, int t, int r, int b) {
        final int paddingLeft = getPaddingLeft();
        final int paddingTop = getPaddingTop();

        final int childCount = getChildCount();

        if (mFirstLayout) {
            switch (mSlideState) {
            case EXPANDED:
                mSlideOffset = 1.0f;
                break;
            case ANCHORED:
                mSlideOffset = mAnchorPoint;
                break;
            case HIDDEN:
                int newTop = computePanelTopPosition(0.0f) + (mIsSlidingUp ? +mPanelHeight : -mPanelHeight);
                mSlideOffset = computeSlideOffset(newTop);
                break;
            default:
                mSlideOffset = 0.f;
                break;
            }
        }

        for (int i = 0; i < childCount; i++) {
            final View child = getChildAt(i);
            final LayoutParams lp = (LayoutParams) child.getLayoutParams();

            // Always layout the sliding view on the first layout
            if (child.getVisibility() == GONE && (i == 0 || mFirstLayout)) {
                continue;
            }

            final int childHeight = child.getMeasuredHeight();
            int childTop = paddingTop;

            if (child == mSlideableView) {
                childTop = computePanelTopPosition(mSlideOffset);
            }

            if (!mIsSlidingUp) {
                if (child == mMainView && !mOverlayContent) {
                    childTop = computePanelTopPosition(mSlideOffset) + mSlideableView.getMeasuredHeight();
                }
            }
            final int childBottom = childTop + childHeight;
            final int childLeft = paddingLeft + lp.leftMargin;
            final int childRight = childLeft + child.getMeasuredWidth();

            child.layout(childLeft, childTop, childRight, childBottom);
        }

        if (mFirstLayout) {
            updateObscuredViewVisibility();
        }

        mFirstLayout = false;
    }

    @Override
    protected void onSizeChanged(int w, int h, int oldw, int oldh) {
        super.onSizeChanged(w, h, oldw, oldh);
        // Recalculate sliding panes and their details
        if (h != oldh) {
            mFirstLayout = true;
        }
    }

    /**
     * Set if the drag view can have its own touch events.  If set
     * to true, a drag view can scroll horizontally and have its own click listener.
     *
     * Default is set to false.
     */
    public void setEnableDragViewTouchEvents(boolean enabled) {
        mIsUsingDragViewTouchEvents = enabled;
    }

    @Override
    public boolean onInterceptTouchEvent(MotionEvent ev) {
        final int action = MotionEventCompat.getActionMasked(ev);


        if (!isEnabled() || !isTouchEnabled() || (mIsUnableToDrag && action != MotionEvent.ACTION_DOWN)) {
            mDragHelper.cancel();
            return super.onInterceptTouchEvent(ev);
        }

        if (action == MotionEvent.ACTION_CANCEL || action == MotionEvent.ACTION_UP) {
            mDragHelper.cancel();
            return false;
        }

        final float x = ev.getX();
        final float y = ev.getY();

        switch (action) {
            case MotionEvent.ACTION_DOWN: {
                mIsUnableToDrag = false;
                mInitialMotionX = x;
                mInitialMotionY = y;
                break;
            }

            case MotionEvent.ACTION_MOVE: {
                final float adx = Math.abs(x - mInitialMotionX);
                final float ady = Math.abs(y - mInitialMotionY);
                final int dragSlop = mDragHelper.getTouchSlop();

                // Handle any horizontal scrolling on the drag view.
                if (mIsUsingDragViewTouchEvents && adx > dragSlop && ady < dragSlop) {
                    return super.onInterceptTouchEvent(ev);
                }

                if ((ady > dragSlop && adx > ady) || !isDragViewUnder((int)mInitialMotionX, (int)mInitialMotionY)) {
                    mDragHelper.cancel();
                    mIsUnableToDrag = true;
                    return false;
                }
                break;
            }
        }

        return mDragHelper.shouldInterceptTouchEvent(ev);
    }

    @Override
    public boolean onTouchEvent(MotionEvent ev) {
        if (!isEnabled() || !isTouchEnabled()) {
            return super.onTouchEvent(ev);
        }
        mDragHelper.processTouchEvent(ev);
        return true;
    }

    private boolean isDragViewUnder(int x, int y) {
        if (mDragView == null) return false;
        int[] viewLocation = new int[2];
        mDragView.getLocationOnScreen(viewLocation);
        int[] parentLocation = new int[2];
        this.getLocationOnScreen(parentLocation);
        int screenX = parentLocation[0] + x;
        int screenY = parentLocation[1] + y;
        return screenX >= viewLocation[0] && screenX < viewLocation[0] + mDragView.getWidth() &&
                screenY >= viewLocation[1] && screenY < viewLocation[1] + mDragView.getHeight();
    }

    /*
     * Computes the top position of the panel based on the slide offset.
     */
    private int computePanelTopPosition(float slideOffset) {
        int slidingViewHeight = mSlideableView != null ? mSlideableView.getMeasuredHeight() : 0;
        int slidePixelOffset = (int) (slideOffset * mSlideRange);
        // Compute the top of the panel if its collapsed
        return mIsSlidingUp
                ? getMeasuredHeight() - getPaddingBottom() - mPanelHeight - slidePixelOffset
                : getPaddingTop() - slidingViewHeight + mPanelHeight + slidePixelOffset;
    }

    /*
     * Computes the slide offset based on the top position of the panel
     */
    private float computeSlideOffset(int topPosition) {
        // Compute the panel top position if the panel is collapsed (offset 0)
        final int topBoundCollapsed = computePanelTopPosition(0);

        // Determine the new slide offset based on the collapsed top position and the new required
        // top position
        return (mIsSlidingUp
                ? (float) (topBoundCollapsed - topPosition) / mSlideRange
                : (float) (topPosition - topBoundCollapsed) / mSlideRange);
    }

    /**
     * Returns the current state of the panel as an enum.
     * @return the current panel state
     */
    public PanelState getPanelState() {
        return mSlideState;
    }

    /**
     * Change panel state to the given state with
     * @param state - new panel state
     */
    public void setPanelState(PanelState state) {
        if (state == null || state == PanelState.DRAGGING) {
            throw new IllegalArgumentException("Panel state cannot be null or DRAGGING.");
        }
        if (!isEnabled()
                || (!mFirstLayout && mSlideableView == null)
                || state == mSlideState
                || mSlideState == PanelState.DRAGGING) return;

        if (mFirstLayout) {
            mSlideState = state;
        } else {
            if (mSlideState == PanelState.HIDDEN) {
                mSlideableView.setVisibility(View.VISIBLE);
                requestLayout();
            }
            switch (state) {
                case ANCHORED:
                    smoothSlideTo(mAnchorPoint, 0);
                    break;
                case COLLAPSED:
                    smoothSlideTo(0, 0);
                    break;
                case EXPANDED:
                    smoothSlideTo(1.0f, 0);
                    break;
                case HIDDEN:
                    int newTop = computePanelTopPosition(0.0f) + (mIsSlidingUp ? +mPanelHeight : -mPanelHeight);
                    smoothSlideTo(computeSlideOffset(newTop), 0);
                    break;
            }
        }
    }

    @SuppressLint("NewApi")
    private void onPanelDragged(int newTop) {
        mSlideState = PanelState.DRAGGING;
        // Recompute the slide offset based on the new top position
        mSlideOffset = computeSlideOffset(newTop);
        // Update the parallax based on the new slide offset
        if (mParallaxOffset > 0 && mSlideOffset >= 0) {
            int mainViewOffset = getCurrentParalaxOffset();
            if (Build.VERSION.SDK_INT >= Build.VERSION_CODES.HONEYCOMB) {
                mMainView.setTranslationY(mainViewOffset);
            } else {
                AnimatorProxy.wrap(mMainView).setTranslationY(mainViewOffset);
            }
        }
        // Dispatch the slide event
        dispatchOnPanelSlide(mSlideableView);
        // If the slide offset is negative, and overlay is not on, we need to increase the
        // height of the main content
        LayoutParams lp = (LayoutParams)mMainView.getLayoutParams();
        int defaultHeight = getHeight() - getPaddingBottom() - getPaddingTop() - mPanelHeight;

        if (mSlideOffset <= 0 && !mOverlayContent) {
            // expand the main view
            lp.height = mIsSlidingUp ? (newTop - getPaddingBottom()) : (getHeight() - getPaddingBottom() - mSlideableView.getMeasuredHeight() - newTop);
            mMainView.requestLayout();
        } else if (lp.height != defaultHeight && !mOverlayContent) {
            lp.height = defaultHeight;
            mMainView.requestLayout();
        }
    }

    @Override
    protected boolean drawChild(Canvas canvas, View child, long drawingTime) {
        boolean result;
        final int save = canvas.save(Canvas.CLIP_SAVE_FLAG);

        if (mSlideableView != child) { // if main view
            // Clip against the slider; no sense drawing what will immediately be covered,
            // Unless the panel is set to overlay content
            canvas.getClipBounds(mTmpRect);
            if (!mOverlayContent) {
                if (mIsSlidingUp) {
                    mTmpRect.bottom = Math.min(mTmpRect.bottom, mSlideableView.getTop());
                } else {
                    mTmpRect.top = Math.max(mTmpRect.top, mSlideableView.getBottom());
                }
            }
            if (mClipPanel) {
                canvas.clipRect(mTmpRect);
            }

            result = super.drawChild(canvas, child, drawingTime);

            if (mCoveredFadeColor != 0 && mSlideOffset > 0) {
                final int baseAlpha = (mCoveredFadeColor & 0xff000000) >>> 24;
                final int imag = (int) (baseAlpha * mSlideOffset);
                final int color = imag << 24 | (mCoveredFadeColor & 0xffffff);
                mCoveredFadePaint.setColor(color);
                canvas.drawRect(mTmpRect, mCoveredFadePaint);
            }
        } else {
            result = super.drawChild(canvas, child, drawingTime);
        }

        canvas.restoreToCount(save);

        return result;
    }

    /**
     * Smoothly animate mDraggingPane to the target X position within its range.
     *
     * @param slideOffset position to animate to
     * @param velocity initial velocity in case of fling, or 0.
     */
    boolean smoothSlideTo(float slideOffset, int velocity) {
        if (!isEnabled()) {
            // Nothing to do.
            return false;
        }

        int panelTop = computePanelTopPosition(slideOffset);
        if (mDragHelper.smoothSlideViewTo(mSlideableView, mSlideableView.getLeft(), panelTop)) {
            setAllChildrenVisible();
            ViewCompat.postInvalidateOnAnimation(this);
            return true;
        }
        return false;
    }

    @Override
    public void computeScroll() {
        if (mDragHelper != null && mDragHelper.continueSettling(true)) {
            if (!isEnabled()) {
                mDragHelper.abort();
                return;
            }

            ViewCompat.postInvalidateOnAnimation(this);
        }
    }

    @Override
    public void draw(Canvas c) {
        super.draw(c);

        // draw the shadow
        if (mShadowDrawable != null) {
            final int right = mSlideableView.getRight();
            final int top;
            final int bottom;
            if (mIsSlidingUp) {
                top = mSlideableView.getTop() - mShadowHeight;
                bottom = mSlideableView.getTop();
            } else {
                top = mSlideableView.getBottom();
                bottom = mSlideableView.getBottom() + mShadowHeight;
            }
            final int left = mSlideableView.getLeft();
            mShadowDrawable.setBounds(left, top, right, bottom);
            mShadowDrawable.draw(c);
        }
    }

    /**
     * Tests scrollability within child views of v given a delta of dx.
     *
     * @param v View to test for horizontal scrollability
     * @param checkV Whether the view v passed should itself be checked for scrollability (true),
     *               or just its children (false).
     * @param dx Delta scrolled in pixels
     * @param x X coordinate of the active touch point
     * @param y Y coordinate of the active touch point
     * @return true if child views of v can be scrolled by delta of dx.
     */
    protected boolean canScroll(View v, boolean checkV, int dx, int x, int y) {
        if (v instanceof ViewGroup) {
            final ViewGroup group = (ViewGroup) v;
            final int scrollX = v.getScrollX();
            final int scrollY = v.getScrollY();
            final int count = group.getChildCount();
            // Count backwards - let topmost views consume scroll distance first.
            for (int i = count - 1; i >= 0; i--) {
                final View child = group.getChildAt(i);
                if (x + scrollX >= child.getLeft() && x + scrollX < child.getRight() &&
                        y + scrollY >= child.getTop() && y + scrollY < child.getBottom() &&
                        canScroll(child, true, dx, x + scrollX - child.getLeft(),
                                y + scrollY - child.getTop())) {
                    return true;
                }
            }
        }
        return checkV && ViewCompat.canScrollHorizontally(v, -dx);
    }


    @Override
    protected ViewGroup.LayoutParams generateDefaultLayoutParams() {
        return new LayoutParams();
    }

    @Override
    protected ViewGroup.LayoutParams generateLayoutParams(ViewGroup.LayoutParams p) {
        return p instanceof MarginLayoutParams
                ? new LayoutParams((MarginLayoutParams) p)
                : new LayoutParams(p);
    }

    @Override
    protected boolean checkLayoutParams(ViewGroup.LayoutParams p) {
        return p instanceof LayoutParams && super.checkLayoutParams(p);
    }

    @Override
    public ViewGroup.LayoutParams generateLayoutParams(AttributeSet attrs) {
        return new LayoutParams(getContext(), attrs);
    }

    @Override
    public Parcelable onSaveInstanceState() {
        Parcelable superState = super.onSaveInstanceState();

        SavedState ss = new SavedState(superState);
        ss.mSlideState = mSlideState;

        return ss;
    }

    @Override
    public void onRestoreInstanceState(Parcelable state) {
        SavedState ss = (SavedState) state;
        super.onRestoreInstanceState(ss.getSuperState());
        mSlideState = ss.mSlideState;
    }

    private class DragHelperCallback extends ViewDragHelper.Callback {

        @Override
        public boolean tryCaptureView(View child, int pointerId) {
            if (mIsUnableToDrag) {
                return false;
            }

            return child == mSlideableView;
        }

        @Override
        public void onViewDragStateChanged(int state) {
            if (mDragHelper.getViewDragState() == ViewDragHelper.STATE_IDLE) {
                mSlideOffset = computeSlideOffset(mSlideableView.getTop());

                if (mSlideOffset == 1) {
                    if (mSlideState != PanelState.EXPANDED) {
                        updateObscuredViewVisibility();
                        mSlideState = PanelState.EXPANDED;
                        dispatchOnPanelExpanded(mSlideableView);
                    }
                } else if (mSlideOffset == 0) {
                    if (mSlideState != PanelState.COLLAPSED) {
                        mSlideState = PanelState.COLLAPSED;
                        dispatchOnPanelCollapsed(mSlideableView);
                    }
                } else if (mSlideOffset < 0) {
                    mSlideState = PanelState.HIDDEN;
                    mSlideableView.setVisibility(View.INVISIBLE);
                    dispatchOnPanelHidden(mSlideableView);
                } else if (mSlideState != PanelState.ANCHORED) {
                    updateObscuredViewVisibility();
                    mSlideState = PanelState.ANCHORED;
                    dispatchOnPanelAnchored(mSlideableView);
                }
            }
        }

        @Override
        public void onViewCaptured(View capturedChild, int activePointerId) {
            setAllChildrenVisible();
        }

        @Override
        public void onViewPositionChanged(View changedView, int left, int top, int dx, int dy) {
            onPanelDragged(top);
            invalidate();
        }

        @Override
        public void onViewReleased(View releasedChild, float xvel, float yvel) {
            int target = 0;

            // direction is always positive if we are sliding in the expanded direction
            float direction = mIsSlidingUp ? -yvel : yvel;

            if (direction > 0) {
                // swipe up -> expand
                target = computePanelTopPosition(1.0f);
            } else if (direction < 0) {
                // swipe down -> collapse
                target = computePanelTopPosition(0.0f);
            } else if (mAnchorPoint != 1 && mSlideOffset >= (1.f + mAnchorPoint) / 2) {
                // zero velocity, and far enough from anchor point => expand to the top
                target = computePanelTopPosition(1.0f);
            } else if (mAnchorPoint == 1 && mSlideOffset >= 0.5f) {
                // zero velocity, and far enough from anchor point => expand to the top
                target = computePanelTopPosition(1.0f);
            } else if (mAnchorPoint != 1 && mSlideOffset >= mAnchorPoint) {
                target = computePanelTopPosition(mAnchorPoint);
            } else if (mAnchorPoint != 1 && mSlideOffset >= mAnchorPoint / 2) {
                target = computePanelTopPosition(mAnchorPoint);
            } else {
                // settle at the bottom
                target = computePanelTopPosition(0.0f);
            }

            mDragHelper.settleCapturedViewAt(releasedChild.getLeft(), target);
            invalidate();
        }

        @Override
        public int getViewVerticalDragRange(View child) {
            return mSlideRange;
        }

        @Override
        public int clampViewPositionVertical(View child, int top, int dy) {
            final int collapsedTop = computePanelTopPosition(0.f);
            final int expandedTop = computePanelTopPosition(1.0f);
            if (mIsSlidingUp) {
                return Math.min(Math.max(top, expandedTop), collapsedTop);
            } else {
                return Math.min(Math.max(top, collapsedTop), expandedTop);
            }
        }
    }

    public static class LayoutParams extends ViewGroup.MarginLayoutParams {
        private static final int[] ATTRS = new int[] {
            android.R.attr.layout_weight
        };

        public LayoutParams() {
            super(MATCH_PARENT, MATCH_PARENT);
        }

        public LayoutParams(int width, int height) {
            super(width, height);
        }

        public LayoutParams(android.view.ViewGroup.LayoutParams source) {
            super(source);
        }

        public LayoutParams(MarginLayoutParams source) {
            super(source);
        }

        public LayoutParams(LayoutParams source) {
            super(source);
        }

        public LayoutParams(Context c, AttributeSet attrs) {
            super(c, attrs);

            final TypedArray a = c.obtainStyledAttributes(attrs, ATTRS);
            a.recycle();
        }

    }

    static class SavedState extends BaseSavedState {
        PanelState mSlideState;

        SavedState(Parcelable superState) {
            super(superState);
        }

        private SavedState(Parcel in) {
            super(in);
            try {
                mSlideState = Enum.valueOf(PanelState.class, in.readString());
            } catch (IllegalArgumentException e) {
                mSlideState = PanelState.COLLAPSED;
            }
        }

        @Override
        public void writeToParcel(Parcel out, int flags) {
            super.writeToParcel(out, flags);
            out.writeString(mSlideState.toString());
        }

        public static final Parcelable.Creator<SavedState> CREATOR =
                new Parcelable.Creator<SavedState>() {
            @Override
            public SavedState createFromParcel(Parcel in) {
                return new SavedState(in);
            }

            @Override
            public SavedState[] newArray(int size) {
                return new SavedState[size];
            }
        };
    }
}<|MERGE_RESOLUTION|>--- conflicted
+++ resolved
@@ -724,7 +724,6 @@
             }
 
             int height = layoutHeight;
-<<<<<<< HEAD
             int width = layoutWidth;
             if (child == mMainView) {
                 if (!mOverlayContent && mSlideState != PanelState.HIDDEN) {
@@ -732,14 +731,10 @@
                 }
 
                 width -= lp.leftMargin + lp.rightMargin;
-=======
-            if (child == mMainView && !mOverlayContent && mSlideState != PanelState.HIDDEN) {
-                height -= mPanelHeight;
             } else if (child == mSlideableView) {
                 // The slideable view should be aware of its top margin.
                 // See https://github.com/umano/AndroidSlidingUpPanel/issues/412.
                 height -= lp.topMargin;
->>>>>>> e56294b5
             }
 
             int childWidthSpec;
