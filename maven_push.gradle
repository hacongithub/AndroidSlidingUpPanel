/*
 * Copyright 2013 Chris Banes
 *
 * Licensed under the Apache License, Version 2.0 (the "License");
 * you may not use this file except in compliance with the License.
 * You may obtain a copy of the License at
 *
 *     http://www.apache.org/licenses/LICENSE-2.0
 *
 * Unless required by applicable law or agreed to in writing, software
 * distributed under the License is distributed on an "AS IS" BASIS,
 * WITHOUT WARRANTIES OR CONDITIONS OF ANY KIND, either express or implied.
 * See the License for the specific language governing permissions and
 * limitations under the License.
 */

apply plugin: 'maven'
apply plugin: 'signing'

def isReleaseBuild() {
    return VERSION_NAME.contains("SNAPSHOT") == false
}

def getReleaseRepositoryUrl() {
    return hasProperty('RELEASE_REPOSITORY_URL') ? RELEASE_REPOSITORY_URL
            : "https://oss.sonatype.org/service/local/staging/deploy/maven2/"
}

def getSnapshotRepositoryUrl() {
    return hasProperty('SNAPSHOT_REPOSITORY_URL') ? SNAPSHOT_REPOSITORY_URL
            : "https://oss.sonatype.org/content/repositories/snapshots/"
}

def getRepositoryUsername() {
    return hasProperty('NEXUS_USERNAME') ? NEXUS_USERNAME : ""
}

def getRepositoryPassword() {
    return hasProperty('NEXUS_PASSWORD') ? NEXUS_PASSWORD : ""
}

afterEvaluate { project ->
    uploadArchives {
        repositories {
            mavenDeployer {
                beforeDeployment { MavenDeployment deployment -> signing.signPom(deployment) }

                pom.groupId = GROUP
                pom.artifactId = POM_ARTIFACT_ID
                pom.version = VERSION_NAME

<<<<<<< HEAD
                repository(url: sonatypeRepositoryUrl) {
                  if(project.hasProperty('nexusUsername')) {
                    authentication(userName: nexusUsername, password: nexusPassword)
                  }
=======
                repository(url: getReleaseRepositoryUrl()) {
                    authentication(userName: getRepositoryUsername(), password: getRepositoryPassword())
                }
                snapshotRepository(url: getSnapshotRepositoryUrl()) {
                    authentication(userName: getRepositoryUsername(), password: getRepositoryPassword())
>>>>>>> d31a33ac
                }

                pom.project {
                    name POM_NAME
                    packaging POM_PACKAGING
                    description POM_DESCRIPTION
                    url POM_URL

                    scm {
                        url POM_SCM_URL
                        connection POM_SCM_CONNECTION
                        developerConnection POM_SCM_DEV_CONNECTION
                    }

                    licenses {
                        license {
                            name POM_LICENCE_NAME
                            url POM_LICENCE_URL
                            distribution POM_LICENCE_DIST
                        }
                    }

                    developers {
                        developer {
                            id POM_DEVELOPER_ID
                            name POM_DEVELOPER_NAME
                        }
                    }
                }
            }
        }
    }

    signing {
        required { isReleaseBuild() && gradle.taskGraph.hasTask("uploadArchives") }
        sign configurations.archives
    }

    task androidJavadocs(type: Javadoc) {
        source = android.sourceSets.main.java.srcDirs
        classpath += project.files(android.getBootClasspath().join(File.pathSeparator))
    }

    task androidJavadocsJar(type: Jar, dependsOn: androidJavadocs) {
        classifier = 'javadoc'
        from androidJavadocs.destinationDir
    }

    task androidSourcesJar(type: Jar) {
        classifier = 'sources'
        from android.sourceSets.main.java.sourceFiles
    }

    artifacts {
        archives androidSourcesJar
        archives androidJavadocsJar
    }
}<|MERGE_RESOLUTION|>--- conflicted
+++ resolved
@@ -49,18 +49,11 @@
                 pom.artifactId = POM_ARTIFACT_ID
                 pom.version = VERSION_NAME
 
-<<<<<<< HEAD
-                repository(url: sonatypeRepositoryUrl) {
-                  if(project.hasProperty('nexusUsername')) {
-                    authentication(userName: nexusUsername, password: nexusPassword)
-                  }
-=======
                 repository(url: getReleaseRepositoryUrl()) {
                     authentication(userName: getRepositoryUsername(), password: getRepositoryPassword())
                 }
                 snapshotRepository(url: getSnapshotRepositoryUrl()) {
                     authentication(userName: getRepositoryUsername(), password: getRepositoryPassword())
->>>>>>> d31a33ac
                 }
 
                 pom.project {
